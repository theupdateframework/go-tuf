--- conflicted
+++ resolved
@@ -114,13 +114,9 @@
 	}
 	root := data.NewRoot()
 	root.ConsistentSnapshot = consistentSnapshot
-<<<<<<< HEAD
 	// Set root version to 1 for a new root.
 	root.Version = 1
-	err = r.setMeta("root.json", root)
-=======
 	err = r.setTopLevelMeta("root.json", root)
->>>>>>> ab254c0e
 	if err == nil {
 		fmt.Println("Repository initialized")
 	}
@@ -263,12 +259,7 @@
 		return err
 	}
 	ts.Version = v
-<<<<<<< HEAD
-	return r.setMeta("timestamp.json", ts)
-=======
-	r.versionUpdated["timestamp.json"] = struct{}{}
 	return r.setTopLevelMeta("timestamp.json", ts)
->>>>>>> ab254c0e
 }
 
 func (r *Repo) TimestampVersion() (int, error) {
@@ -286,12 +277,7 @@
 	}
 
 	s.Version = v
-<<<<<<< HEAD
-	return r.setMeta("snapshot.json", s)
-=======
-	r.versionUpdated["snapshot.json"] = struct{}{}
 	return r.setTopLevelMeta("snapshot.json", s)
->>>>>>> ab254c0e
 }
 
 func (r *Repo) SnapshotVersion() (int, error) {
