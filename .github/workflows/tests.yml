on:
  workflow_call:
name: Tests
jobs:
  get-go-versions:
    name: Collect available Go versions
    runs-on: ubuntu-latest
    outputs:
      matrix: ${{ steps.versions.outputs.matrix }}
    steps:
<<<<<<< HEAD
      - uses: actions/checkout@ec3a7ce113134d7a93b817d10a8272cb61118579
      - uses: arnested/go-version-action@75e53ba83545379e9f189ecb73b53b8b3e126c7f
=======
      - uses: actions/checkout@v3
      - uses: arnested/go-version-action@d44f8fbecf1ac5ea61d81603e99dfec9833f592f
>>>>>>> 3dfbeb24
        id: versions

  run:
    strategy:
      matrix:
        os: [ubuntu-latest, macos-latest]
        go-version: ${{ fromJSON(needs.get-go-versions.outputs.matrix) }}
    runs-on: ${{ matrix.os }}
    needs: get-go-versions
    steps:
      - name: Checkout code
        uses: actions/checkout@v3

      - name: Setup - Go ${{ matrix.go-version }}
        uses: actions/setup-go@f6164bd8c8acb4a71fb2791a8b6c4024ff038dab
        with:
          go-version: ${{ matrix.go-version }}

      - name: Setup - Python
        uses: actions/setup-python@7f80679172b057fc5e90d70d197929d454754a5a
        with:
          python-version: 3.6
          cache: "pip"
          cache-dependency-path: "requirements-test.txt"

      - name: Install Python dependencies
        run: |
          python3 -m pip install --upgrade pip
          python3 -m pip install --upgrade -r requirements-test.txt

      - name: Run tests
        run: go test -race -covermode atomic -coverprofile='profile.cov' ./...

      - name: Send coverage
        uses: shogo82148/actions-goveralls@31ee804b8576ae49f6dc3caa22591bc5080e7920
        with:
          path-to-profile: profile.cov
          flag-name: Go-${{ matrix.go-version }}
          parallel: true

  golangci:
    strategy:
      matrix:
        go-version: ${{ fromJSON(needs.get-go-versions.outputs.matrix) }}
        os: [ubuntu-latest, macos-latest]
    runs-on: ${{ matrix.os }}
    needs: get-go-versions
    steps:
      - uses: actions/setup-go@f6164bd8c8acb4a71fb2791a8b6c4024ff038dab
      - uses: actions/checkout@v3
      - name: golangci-lint
        uses: golangci/golangci-lint-action@5c56cd6c9dc07901af25baab6f2b0d9f3b7c3018
        with:
          version: v1.45.2<|MERGE_RESOLUTION|>--- conflicted
+++ resolved
@@ -8,13 +8,8 @@
     outputs:
       matrix: ${{ steps.versions.outputs.matrix }}
     steps:
-<<<<<<< HEAD
-      - uses: actions/checkout@ec3a7ce113134d7a93b817d10a8272cb61118579
+      - uses: actions/checkout@v3
       - uses: arnested/go-version-action@75e53ba83545379e9f189ecb73b53b8b3e126c7f
-=======
-      - uses: actions/checkout@v3
-      - uses: arnested/go-version-action@d44f8fbecf1ac5ea61d81603e99dfec9833f592f
->>>>>>> 3dfbeb24
         id: versions
 
   run:
