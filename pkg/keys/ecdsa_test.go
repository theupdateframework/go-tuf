package keys

import (
	"crypto/ecdsa"
	"crypto/elliptic"
	"crypto/rand"
	"encoding/hex"
	"encoding/json"
	"errors"
	fuzz "github.com/google/gofuzz"
	"github.com/theupdateframework/go-tuf/data"
	. "gopkg.in/check.v1"
	"io"
	"strings"
	"testing"
)

type ECDSASuite struct{}

var _ = Suite(ECDSASuite{})

<<<<<<< HEAD
// keySize for ECDSA equals 40 because, 256 / 8 = 32, and 32 + 8 = 40

const keySize = 40

func FuzzUnmarshalECDSA(f *testing.F) {
	f.Add("00001-deterministic-buffer-for-key-generation")

	f.Fuzz(func(t *testing.T, s string) {
		if len(s) <= keySize {
			// len(s) <= 40 is because 256 / 8 = 32, and 32 + 8 = 40, this is from the bitsize of the curve
			t.Skip()
		}

		c := &C{}
		priv, err := ecdsa.GenerateKey(elliptic.P256(), strings.NewReader(s))
		c.Assert(err, IsNil)

		// Marshall as non compressed point
		pub := elliptic.Marshal(elliptic.P256(), priv.X, priv.Y)

		publicKey, err := json.Marshal(map[string]string{
			"public": hex.EncodeToString(pub),
		})
		c.Assert(err, IsNil)

		badKey := &data.PublicKey{
			Type:       data.KeyTypeECDSA_SHA2_P256,
			Scheme:     data.KeySchemeECDSA_SHA2_P256,
			Algorithms: data.HashAlgorithms,
			Value:      publicKey,
		}
		verifier := NewEcdsaVerifier()
		c.Assert(verifier.UnmarshalPublicKey(badKey), IsNil)
	})
}

func (ECDSASuite) TestUnmarshalECDSA(c *C) {
	priv, err := ecdsa.GenerateKey(elliptic.P256(), strings.NewReader("00001-deterministic-buffer-for-key-generation"))
=======
func (ECDSASuite) TestSignVerify(c *C) {
	signer, err := GenerateEcdsaKey()
	c.Assert(err, IsNil)
	msg := []byte("foo")
	sig, err := signer.SignMessage(msg)
	c.Assert(err, IsNil)
	publicData := signer.PublicData()
	pubKey, err := GetVerifier(publicData)
	c.Assert(err, IsNil)
	c.Assert(pubKey.Verify(msg, sig), IsNil)
}

func (ECDSASuite) TestECDSAVerifyMismatchMessage(c *C) {
	signer, err := GenerateEcdsaKey()
	c.Assert(err, IsNil)
	msg := []byte("foo")
	sig, err := signer.SignMessage(msg)
	c.Assert(err, IsNil)
	publicData := signer.PublicData()
	pubKey, err := GetVerifier(publicData)
>>>>>>> 31dbaeca
	c.Assert(err, IsNil)
	c.Assert(pubKey.Verify([]byte("notfoo"), sig), ErrorMatches, "tuf: ecdsa signature verification failed")
}

func (ECDSASuite) TestECDSAVerifyMismatchPubKey(c *C) {
	signer, err := GenerateEcdsaKey()
	c.Assert(err, IsNil)
	msg := []byte("foo")
	sig, err := signer.SignMessage(msg)
	c.Assert(err, IsNil)

	signerNew, err := GenerateEcdsaKey()
	c.Assert(err, IsNil)
	pubKey, err := GetVerifier(signerNew.PublicData())
	c.Assert(err, IsNil)
	c.Assert(pubKey.Verify([]byte("notfoo"), sig), ErrorMatches, "tuf: ecdsa signature verification failed")
}

func (ECDSASuite) TestSignVerifyDeprecatedFails(c *C) {
	// Create an ecdsa key with a deprecated format.
	signer, err := GenerateEcdsaKey()
	c.Assert(err, IsNil)

	type deprecatedP256Verifier struct {
		PublicKey data.HexBytes `json:"public"`
	}
	pub := signer.PublicKey
	keyValBytes, err := json.Marshal(&deprecatedP256Verifier{PublicKey: elliptic.Marshal(pub.Curve, pub.X, pub.Y)})
	c.Assert(err, IsNil)
	publicData := &data.PublicKey{
		Type:       data.KeyTypeECDSA_SHA2_P256,
		Scheme:     data.KeySchemeECDSA_SHA2_P256,
		Algorithms: data.HashAlgorithms,
		Value:      keyValBytes,
	}

	_, err = GetVerifier(publicData)
	c.Assert(err, ErrorMatches, "tuf: error unmarshalling key: invalid PEM value")
}

func (ECDSASuite) TestMarshalUnmarshalPublicKey(c *C) {
	signer, err := GenerateEcdsaKey()
	c.Assert(err, IsNil)
	publicData := signer.PublicData()
	pubKey, err := GetVerifier(publicData)
	c.Assert(err, IsNil)
	c.Assert(pubKey.MarshalPublicKey(), DeepEquals, publicData)
}

func (ECDSASuite) TestMarshalUnmarshalPrivateKey(c *C) {
	signer, err := GenerateEcdsaKey()
	c.Assert(err, IsNil)
	privateData, err := signer.MarshalPrivateKey()
	c.Assert(err, IsNil)
	c.Assert(privateData.Type, Equals, data.KeyTypeECDSA_SHA2_P256)
	c.Assert(privateData.Scheme, Equals, data.KeySchemeECDSA_SHA2_P256)
	c.Assert(privateData.Algorithms, DeepEquals, data.HashAlgorithms)
	s, err := GetSigner(privateData)
	c.Assert(err, IsNil)
	c.Assert(s, DeepEquals, signer)
}

func (ECDSASuite) TestUnmarshalECDSA(c *C) {
	priv, err := ecdsa.GenerateKey(elliptic.P256(), strings.NewReader("00001-deterministic-buffer-for-key-generation"))
	c.Assert(err, IsNil)

	signer := &ecdsaSigner{priv}
	goodKey := signer.PublicData()

	verifier := NewEcdsaVerifier()
	c.Assert(verifier.UnmarshalPublicKey(goodKey), IsNil)
}

func FuzzInvalidUnmarshalECDSA(f *testing.F) {
	f.Fuzz(func(t *testing.T, s string) {
		if len(s) > keySize {
			// len(s) > 40 is because 256 / 8 = 32, and 32 + 8 = 40, this is from the bitsize of the curve, we skip
			// this because only then will we get bad data
			t.Skip()
		}

		badKeyValue, _ := json.Marshal(s)

		c := &C{}

		badKey := &data.PublicKey{
			Type:       data.KeyTypeECDSA_SHA2_P256,
			Scheme:     data.KeySchemeECDSA_SHA2_P256,
			Algorithms: data.HashAlgorithms,
			Value:      badKeyValue,
		}
		verifier := NewEcdsaVerifier()
		c.Assert(verifier.UnmarshalPublicKey(badKey), ErrorMatches, "json: cannot unmarshal.*")
	})
}

func (ECDSASuite) TestUnmarshalECDSA_Invalid(c *C) {
	badKeyValue, err := json.Marshal(true)
	c.Assert(err, IsNil)

	badKey := &data.PublicKey{
		Type:       data.KeyTypeECDSA_SHA2_P256,
		Scheme:     data.KeySchemeECDSA_SHA2_P256,
		Algorithms: data.HashAlgorithms,
		Value:      badKeyValue,
	}
	verifier := NewEcdsaVerifier()
	c.Assert(verifier.UnmarshalPublicKey(badKey), ErrorMatches, "json: cannot unmarshal.*")
}

func (ECDSASuite) TestUnmarshalECDSA_FastFuzz(c *C) {
	verifier := NewEcdsaVerifier()
	for i := 0; i < 50; i++ {
		// Ensure no basic panic

		f := fuzz.New()
		var publicData data.PublicKey
		f.Fuzz(&publicData)

		verifier.UnmarshalPublicKey(&publicData)
	}
}

func (ECDSASuite) TestUnmarshalECDSA_TooLongContent(c *C) {
	randomSeed := make([]byte, MaxJSONKeySize)
	_, err := io.ReadFull(rand.Reader, randomSeed)
	c.Assert(err, IsNil)

	tooLongPayload, err := json.Marshal(
		&ed25519Verifier{
			PublicKey: data.HexBytes(hex.EncodeToString(randomSeed)),
		},
	)
	c.Assert(err, IsNil)

	badKey := &data.PublicKey{
		Type:       data.KeyTypeECDSA_SHA2_P256,
		Scheme:     data.KeySchemeECDSA_SHA2_P256,
		Algorithms: data.HashAlgorithms,
		Value:      tooLongPayload,
	}
	verifier := NewEcdsaVerifier()
	err = verifier.UnmarshalPublicKey(badKey)
	c.Assert(errors.Is(err, io.ErrUnexpectedEOF), Equals, true)
}<|MERGE_RESOLUTION|>--- conflicted
+++ resolved
@@ -19,7 +19,88 @@
 
 var _ = Suite(ECDSASuite{})
 
-<<<<<<< HEAD
+func (ECDSASuite) TestSignVerify(c *C) {
+	signer, err := GenerateEcdsaKey()
+	c.Assert(err, IsNil)
+	msg := []byte("foo")
+	sig, err := signer.SignMessage(msg)
+	c.Assert(err, IsNil)
+	publicData := signer.PublicData()
+	pubKey, err := GetVerifier(publicData)
+	c.Assert(err, IsNil)
+	c.Assert(pubKey.Verify(msg, sig), IsNil)
+}
+
+func (ECDSASuite) TestECDSAVerifyMismatchMessage(c *C) {
+	signer, err := GenerateEcdsaKey()
+	c.Assert(err, IsNil)
+	msg := []byte("foo")
+	sig, err := signer.SignMessage(msg)
+	c.Assert(err, IsNil)
+	publicData := signer.PublicData()
+	pubKey, err := GetVerifier(publicData)
+	c.Assert(err, IsNil)
+	c.Assert(pubKey.Verify([]byte("notfoo"), sig), ErrorMatches, "tuf: ecdsa signature verification failed")
+}
+
+func (ECDSASuite) TestECDSAVerifyMismatchPubKey(c *C) {
+	signer, err := GenerateEcdsaKey()
+	c.Assert(err, IsNil)
+	msg := []byte("foo")
+	sig, err := signer.SignMessage(msg)
+	c.Assert(err, IsNil)
+
+	signerNew, err := GenerateEcdsaKey()
+	c.Assert(err, IsNil)
+	pubKey, err := GetVerifier(signerNew.PublicData())
+	c.Assert(err, IsNil)
+	c.Assert(pubKey.Verify([]byte("notfoo"), sig), ErrorMatches, "tuf: ecdsa signature verification failed")
+}
+
+func (ECDSASuite) TestSignVerifyDeprecatedFails(c *C) {
+	// Create an ecdsa key with a deprecated format.
+	signer, err := GenerateEcdsaKey()
+	c.Assert(err, IsNil)
+
+	type deprecatedP256Verifier struct {
+		PublicKey data.HexBytes `json:"public"`
+	}
+	pub := signer.PublicKey
+	keyValBytes, err := json.Marshal(&deprecatedP256Verifier{PublicKey: elliptic.Marshal(pub.Curve, pub.X, pub.Y)})
+	c.Assert(err, IsNil)
+	publicData := &data.PublicKey{
+		Type:       data.KeyTypeECDSA_SHA2_P256,
+		Scheme:     data.KeySchemeECDSA_SHA2_P256,
+		Algorithms: data.HashAlgorithms,
+		Value:      keyValBytes,
+	}
+
+	_, err = GetVerifier(publicData)
+	c.Assert(err, ErrorMatches, "tuf: error unmarshalling key: invalid PEM value")
+}
+
+func (ECDSASuite) TestMarshalUnmarshalPublicKey(c *C) {
+	signer, err := GenerateEcdsaKey()
+	c.Assert(err, IsNil)
+	publicData := signer.PublicData()
+	pubKey, err := GetVerifier(publicData)
+	c.Assert(err, IsNil)
+	c.Assert(pubKey.MarshalPublicKey(), DeepEquals, publicData)
+}
+
+func (ECDSASuite) TestMarshalUnmarshalPrivateKey(c *C) {
+	signer, err := GenerateEcdsaKey()
+	c.Assert(err, IsNil)
+	privateData, err := signer.MarshalPrivateKey()
+	c.Assert(err, IsNil)
+	c.Assert(privateData.Type, Equals, data.KeyTypeECDSA_SHA2_P256)
+	c.Assert(privateData.Scheme, Equals, data.KeySchemeECDSA_SHA2_P256)
+	c.Assert(privateData.Algorithms, DeepEquals, data.HashAlgorithms)
+	s, err := GetSigner(privateData)
+	c.Assert(err, IsNil)
+	c.Assert(s, DeepEquals, signer)
+}
+
 // keySize for ECDSA equals 40 because, 256 / 8 = 32, and 32 + 8 = 40
 
 const keySize = 40
@@ -54,92 +135,6 @@
 		verifier := NewEcdsaVerifier()
 		c.Assert(verifier.UnmarshalPublicKey(badKey), IsNil)
 	})
-}
-
-func (ECDSASuite) TestUnmarshalECDSA(c *C) {
-	priv, err := ecdsa.GenerateKey(elliptic.P256(), strings.NewReader("00001-deterministic-buffer-for-key-generation"))
-=======
-func (ECDSASuite) TestSignVerify(c *C) {
-	signer, err := GenerateEcdsaKey()
-	c.Assert(err, IsNil)
-	msg := []byte("foo")
-	sig, err := signer.SignMessage(msg)
-	c.Assert(err, IsNil)
-	publicData := signer.PublicData()
-	pubKey, err := GetVerifier(publicData)
-	c.Assert(err, IsNil)
-	c.Assert(pubKey.Verify(msg, sig), IsNil)
-}
-
-func (ECDSASuite) TestECDSAVerifyMismatchMessage(c *C) {
-	signer, err := GenerateEcdsaKey()
-	c.Assert(err, IsNil)
-	msg := []byte("foo")
-	sig, err := signer.SignMessage(msg)
-	c.Assert(err, IsNil)
-	publicData := signer.PublicData()
-	pubKey, err := GetVerifier(publicData)
->>>>>>> 31dbaeca
-	c.Assert(err, IsNil)
-	c.Assert(pubKey.Verify([]byte("notfoo"), sig), ErrorMatches, "tuf: ecdsa signature verification failed")
-}
-
-func (ECDSASuite) TestECDSAVerifyMismatchPubKey(c *C) {
-	signer, err := GenerateEcdsaKey()
-	c.Assert(err, IsNil)
-	msg := []byte("foo")
-	sig, err := signer.SignMessage(msg)
-	c.Assert(err, IsNil)
-
-	signerNew, err := GenerateEcdsaKey()
-	c.Assert(err, IsNil)
-	pubKey, err := GetVerifier(signerNew.PublicData())
-	c.Assert(err, IsNil)
-	c.Assert(pubKey.Verify([]byte("notfoo"), sig), ErrorMatches, "tuf: ecdsa signature verification failed")
-}
-
-func (ECDSASuite) TestSignVerifyDeprecatedFails(c *C) {
-	// Create an ecdsa key with a deprecated format.
-	signer, err := GenerateEcdsaKey()
-	c.Assert(err, IsNil)
-
-	type deprecatedP256Verifier struct {
-		PublicKey data.HexBytes `json:"public"`
-	}
-	pub := signer.PublicKey
-	keyValBytes, err := json.Marshal(&deprecatedP256Verifier{PublicKey: elliptic.Marshal(pub.Curve, pub.X, pub.Y)})
-	c.Assert(err, IsNil)
-	publicData := &data.PublicKey{
-		Type:       data.KeyTypeECDSA_SHA2_P256,
-		Scheme:     data.KeySchemeECDSA_SHA2_P256,
-		Algorithms: data.HashAlgorithms,
-		Value:      keyValBytes,
-	}
-
-	_, err = GetVerifier(publicData)
-	c.Assert(err, ErrorMatches, "tuf: error unmarshalling key: invalid PEM value")
-}
-
-func (ECDSASuite) TestMarshalUnmarshalPublicKey(c *C) {
-	signer, err := GenerateEcdsaKey()
-	c.Assert(err, IsNil)
-	publicData := signer.PublicData()
-	pubKey, err := GetVerifier(publicData)
-	c.Assert(err, IsNil)
-	c.Assert(pubKey.MarshalPublicKey(), DeepEquals, publicData)
-}
-
-func (ECDSASuite) TestMarshalUnmarshalPrivateKey(c *C) {
-	signer, err := GenerateEcdsaKey()
-	c.Assert(err, IsNil)
-	privateData, err := signer.MarshalPrivateKey()
-	c.Assert(err, IsNil)
-	c.Assert(privateData.Type, Equals, data.KeyTypeECDSA_SHA2_P256)
-	c.Assert(privateData.Scheme, Equals, data.KeySchemeECDSA_SHA2_P256)
-	c.Assert(privateData.Algorithms, DeepEquals, data.HashAlgorithms)
-	s, err := GetSigner(privateData)
-	c.Assert(err, IsNil)
-	c.Assert(s, DeepEquals, signer)
 }
 
 func (ECDSASuite) TestUnmarshalECDSA(c *C) {
